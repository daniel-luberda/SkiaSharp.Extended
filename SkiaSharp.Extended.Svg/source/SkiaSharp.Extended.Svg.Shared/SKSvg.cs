﻿using System;
using System.Collections.Generic;
using System.ComponentModel;
using System.Diagnostics;
using System.Globalization;
using System.IO;
using System.Linq;
using System.Reflection;
using System.Text.RegularExpressions;
using System.Xml;
using System.Xml.Linq;

namespace SkiaSharp
{
	[EditorBrowsable(EditorBrowsableState.Never)]
	[Obsolete("Use 'SkiaSharp.Extended.Svg.SKSvg' instead. This type will be removed in the future.")]
	public class SKSvg : SkiaSharp.Extended.Svg.SKSvg
	{
		public SKSvg()
			: base()
		{
		}

		public SKSvg(float pixelsPerInch)
			: base(pixelsPerInch)
		{
		}

		public SKSvg(SKSize canvasSize)
			: base(canvasSize)
		{
		}

		public SKSvg(float pixelsPerInch, SKSize canvasSize)
			: base(pixelsPerInch, canvasSize)
		{
		}
	}
}

namespace SkiaSharp.Extended.Svg
{
	public class SKSvg
	{
		private const float DefaultPPI = 160f;
		private const bool DefaultThrowOnUnsupportedElement = false;

		private static readonly IFormatProvider icult = CultureInfo.InvariantCulture;
		private static readonly XNamespace xlink = "http://www.w3.org/1999/xlink";
		private static readonly XNamespace svg = "http://www.w3.org/2000/svg";
		private static readonly char[] WS = new char[] { ' ', '\t', '\n', '\r' };
		private static readonly Regex unitRe = new Regex("px|pt|em|ex|pc|cm|mm|in");
		private static readonly Regex percRe = new Regex("%");
		private static readonly Regex fillUrlRe = new Regex(@"url\s*\(\s*#([^\)]+)\)");
		private static readonly Regex clipPathUrlRe = new Regex(@"url\s*\(\s*#([^\)]+)\)");
		private static readonly Regex keyValueRe = new Regex(@"\s*([\w-]+)\s*:\s*(.*)");
		private static readonly Regex WSRe = new Regex(@"\s{2,}");

		private readonly Dictionary<string, XElement> defs = new Dictionary<string, XElement>();
		private readonly XmlReaderSettings xmlReaderSettings = new XmlReaderSettings()
		{
			DtdProcessing = DtdProcessing.Ignore,
			IgnoreComments = true,
		};

#if PORTABLE
		// basically use reflection to try and find a method that supports a 
		// file path AND a XmlParserContext...
		private static readonly MethodInfo createReaderMethod;

		static SKSvg()
		{
			// try and find `Create(string, XmlReaderSettings, XmlParserContext)`
			createReaderMethod = typeof(XmlReader).GetRuntimeMethod(
				nameof(XmlReader.Create),
				new[] { typeof(string), typeof(XmlReaderSettings), typeof(XmlParserContext) });
		}
#endif

		public SKSvg()
			: this(DefaultPPI, SKSize.Empty)
		{
		}

		public SKSvg(float pixelsPerInch)
			: this(pixelsPerInch, SKSize.Empty)
		{
		}

		public SKSvg(SKSize canvasSize)
			: this(DefaultPPI, canvasSize)
		{
		}

		public SKSvg(float pixelsPerInch, SKSize canvasSize)
		{
			CanvasSize = canvasSize;
			PixelsPerInch = pixelsPerInch;
			ThrowOnUnsupportedElement = DefaultThrowOnUnsupportedElement;
		}

		public float PixelsPerInch { get; set; }
		public bool ThrowOnUnsupportedElement { get; set; }
		public SKRect ViewBox { get; private set; }
		public SKSize CanvasSize { get; private set; }
		public SKPicture Picture { get; private set; }
		public string Description { get; private set; }
		public string Title { get; private set; }
		public string Version { get; private set; }

		public SKPicture Load(string filename)
		{
#if PORTABLE
			// PCL does not have the ability to read a file and use a context
			if (createReaderMethod == null)
			{
				return Load(XDocument.Load(filename));
			}

			// we know that there we can access the method via reflection
			var args = new object[] { filename, xmlReaderSettings, CreateSvgXmlContext() };
			using (var reader = (XmlReader)createReaderMethod.Invoke(null, args))
			{
				return Load(reader);
			}
#else
			using (var stream = File.OpenRead(filename))
			{
				return Load(stream);
			}
#endif
		}

		public SKPicture Load(Stream stream)
		{
			using (var reader = XmlReader.Create(stream, xmlReaderSettings, CreateSvgXmlContext()))
			{
				return Load(reader);
			}
		}

		public SKPicture Load(XmlReader reader)
		{
			return Load(XDocument.Load(reader));
		}

		private static XmlParserContext CreateSvgXmlContext()
		{
			var table = new NameTable();
			var manager = new XmlNamespaceManager(table);
			manager.AddNamespace(string.Empty, svg.NamespaceName);
			manager.AddNamespace("xlink", xlink.NamespaceName);
			return new XmlParserContext(null, manager, null, XmlSpace.None);
		}

		private SKPicture Load(XDocument xdoc)
		{
			var svg = xdoc.Root;
			var ns = svg.Name.Namespace;

			// find the defs (gradients) - and follow all hrefs
			foreach (var d in svg.Descendants())
			{
				var id = d.Attribute("id")?.Value?.Trim();
				if (!string.IsNullOrEmpty(id))
					defs[id] = ReadDefinition(d);
			}

			Version = svg.Attribute("version")?.Value;
			Title = svg.Element(ns + "title")?.Value;
			Description = svg.Element(ns + "desc")?.Value ?? svg.Element(ns + "description")?.Value;

			// TODO: parse the "preserveAspectRatio" values properly
			var preserveAspectRatio = svg.Attribute("preserveAspectRatio")?.Value;

			// get the SVG dimensions
			var viewBoxA = svg.Attribute("viewBox") ?? svg.Attribute("viewPort");
			if (viewBoxA != null)
			{
				ViewBox = ReadRectangle(viewBoxA.Value);
			}

			if (CanvasSize.IsEmpty)
			{
				// get the user dimensions
				var widthA = svg.Attribute("width");
				var heightA = svg.Attribute("height");
				var width = ReadNumber(widthA);
				var height = ReadNumber(heightA);
				var size = new SKSize(width, height);

				if (widthA == null)
				{
					size.Width = ViewBox.Width;
				}
				else if (widthA.Value.Contains("%"))
				{
					size.Width *= ViewBox.Width;
				}
				if (heightA == null)
				{
					size.Height = ViewBox.Height;
				}
				else if (heightA != null && heightA.Value.Contains("%"))
				{
					size.Height *= ViewBox.Height;
				}

				// set the property
				CanvasSize = size;
			}

			// create the picture from the elements
			using (var recorder = new SKPictureRecorder())
			using (var canvas = recorder.BeginRecording(SKRect.Create(CanvasSize)))
			{
				// if there is no viewbox, then we don't do anything, otherwise
				// scale the SVG dimensions to fit inside the user dimensions
				if (!ViewBox.IsEmpty && (ViewBox.Width != CanvasSize.Width || ViewBox.Height != CanvasSize.Height))
				{
					if (preserveAspectRatio == "none")
					{
						canvas.Scale(CanvasSize.Width / ViewBox.Width, CanvasSize.Height / ViewBox.Height);
					}
					else
					{
						// TODO: just center scale for now
						var scale = Math.Min(CanvasSize.Width / ViewBox.Width, CanvasSize.Height / ViewBox.Height);
						var centered = SKRect.Create(CanvasSize).AspectFit(ViewBox.Size);
						canvas.Translate(centered.Left, centered.Top);
						canvas.Scale(scale, scale);
					}
				}

				// translate the canvas by the viewBox origin
				canvas.Translate(-ViewBox.Left, -ViewBox.Top);

				// if the viewbox was specified, then crop to that
				if (!ViewBox.IsEmpty)
				{
					canvas.ClipRect(ViewBox);
				}

				LoadElements(svg.Elements(), canvas);

				Picture = recorder.EndRecording();
			}

			return Picture;
		}

		private void LoadElements(IEnumerable<XElement> elements, SKCanvas canvas)
		{
			foreach (var e in elements)
			{
				ReadElement(e, canvas);
			}
		}

		private void ReadElement(XElement e, SKCanvas canvas)
		{
			ReadElement(e, canvas, null, CreatePaint());
		}

		private void ReadElement(XElement e, SKCanvas canvas, SKPaint stroke, SKPaint fill)
		{
			if (e.Attribute("display")?.Value == "none")
				return;

			// transform matrix
			var transform = ReadTransform(e.Attribute("transform")?.Value ?? string.Empty);
			canvas.Save();
			canvas.Concat(ref transform);

			// clip-path
			var clipPath = ReadClipPath(e.Attribute("clip-path")?.Value ?? string.Empty);
			if (clipPath != null)
			{
				canvas.ClipPath(clipPath);
			}

			// SVG element
			var elementName = e.Name.LocalName;
			var isGroup = elementName == "g";

			// read style
			var style = ReadPaints(e, ref stroke, ref fill, isGroup);

			// parse elements
			switch (elementName)
			{
				case "image":
					{
						var uri = ReadHrefString(e);
						if (uri != null)
						{
							var x = ReadNumber(e.Attribute("x"));
							var y = ReadNumber(e.Attribute("y"));
							var width = ReadNumber(e.Attribute("width"));
							var height = ReadNumber(e.Attribute("height"));

							if (uri.StartsWith("data:"))
							{
								var bytes = ReadBytes(uri);
								using (var data = SKData.CreateCopy(bytes))
								using (var image = SKImage.FromEncodedData(data))
								{
									if (image != null)
									{
										var rect = SKRect.Create(x, y, width, height);
										canvas.DrawImage(image, rect);
									}
								}
							}
							else
							{
								LogOrThrow($"Remote images are not supported");
							}
						}
						break;
					}
				case "text":
					if (stroke != null || fill != null)
					{
						ReadText(e, canvas, stroke?.Clone(), fill?.Clone());
					}
					break;
				case "rect":
					if (stroke != null || fill != null)
					{
<<<<<<< HEAD
						var x = ReadNumber(e.Attribute("x"));
						var y = ReadNumber(e.Attribute("y"));
						var width = ReadNumber(e.Attribute("width"));
						var height = ReadNumber(e.Attribute("height"));
						var rx = ReadOptionalNumber(e.Attribute("rx"));
						var ry = ReadOptionalNumber(e.Attribute("ry"));
						var rect = SKRect.Create(x, y, width, height);
						if (rx > 0 || ry > 0)
=======
						var rect = ParseRoundedRect(e);
						if (rect.IsRounded())
>>>>>>> 7476de8d
						{
							if (rx == null)
								rx = ry;
							if (ry == null)
								ry = rx;
							if (fill != null)
<<<<<<< HEAD
								canvas.DrawRoundRect(rect, rx.Value, ry.Value, fill);
							if (stroke != null)
								canvas.DrawRoundRect(rect, rx.Value, ry.Value, stroke);
=======
								canvas.DrawRoundRect(rect, fill);
							if (stroke != null)
								canvas.DrawRoundRect(rect, stroke);
>>>>>>> 7476de8d
						}
						else
						{
							if (fill != null)
								canvas.DrawRect(rect.Rect, fill);
							if (stroke != null)
								canvas.DrawRect(rect.Rect, stroke);
						}
					}
					break;
				case "ellipse":
					if (stroke != null || fill != null)
					{
						var oval = ParseOval(e);
						if (fill != null)
							canvas.DrawOval(oval, fill);
						if (stroke != null)
							canvas.DrawOval(oval, stroke);
					}
					break;
				case "circle":
					if (stroke != null || fill != null)
					{
						var circle = ParseCircle(e);
						if (fill != null)
							canvas.DrawCircle(circle, fill);
						if (stroke != null)
							canvas.DrawCircle(circle, stroke);
					}
					break;
				case "path":
					if (stroke != null || fill != null)
					{
						var d = e.Attribute("d")?.Value;
						if (!string.IsNullOrWhiteSpace(d))
						{
							var path = SKPath.ParseSvgPathData(d);
							if (fill != null)
								canvas.DrawPath(path, fill);
							if (stroke != null)
								canvas.DrawPath(path, stroke);
						}
					}
					break;
				case "polygon":
				case "polyline":
					if (stroke != null || fill != null)
					{
						var close = elementName == "polygon";
						var p = e.Attribute("points")?.Value;
						if (!string.IsNullOrWhiteSpace(p))
						{
							p = "M" + p;
							if (close)
								p += " Z";
							var path = SKPath.ParseSvgPathData(p);
							if (fill != null)
								canvas.DrawPath(path, fill);
							if (stroke != null)
								canvas.DrawPath(path, stroke);
						}
					}
					break;
				case "g":
					if (e.HasElements)
					{
						// get current group opacity
						float groupOpacity = ReadOpacity(style);
						if (groupOpacity != 1.0f)
						{
							var opacity = (byte)(255 * groupOpacity);
							var opacityPaint = new SKPaint { Color = SKColors.Black.WithAlpha(opacity) };

							// apply the opacity
							canvas.SaveLayer(opacityPaint);
						}

						foreach (var gElement in e.Elements())
						{
							ReadElement(gElement, canvas, stroke?.Clone(), fill?.Clone());
						}

						// restore state
						if (groupOpacity != 1.0f)
							canvas.Restore();
					}
					break;
				case "use":
					if (e.HasAttributes)
					{
						var href = ReadHref(e);
						if (href != null)
						{
							// TODO: copy/process other attributes

							var x = ReadNumber(e.Attribute("x"));
							var y = ReadNumber(e.Attribute("y"));
							var useTransform = SKMatrix.MakeTranslation(x, y);

							canvas.Save();
							canvas.Concat(ref useTransform);

							ReadElement(href, canvas, stroke?.Clone(), fill?.Clone());

							canvas.Restore();
						}
					}
					break;
				case "line":
					if (stroke != null)
					{
						var line = ParseLine(e);
						canvas.DrawLine(line, stroke);
					}
					break;
				case "switch":
					if (e.HasElements)
					{
						foreach (var ee in e.Elements())
						{
							var requiredFeatures = ee.Attribute("requiredFeatures");
							var requiredExtensions = ee.Attribute("requiredExtensions");
							var systemLanguage = ee.Attribute("systemLanguage");

							// TODO: evaluate requiredFeatures, requiredExtensions and systemLanguage
							var isVisible =
								requiredFeatures == null &&
								requiredExtensions == null &&
								systemLanguage == null;

							if (isVisible)
							{
								ReadElement(ee, canvas, stroke?.Clone(), fill?.Clone());
							}
						}
					}
					break;
				case "defs":
				case "title":
				case "desc":
				case "description":
					// already read earlier
					break;
				default:
					LogOrThrow($"SVG element '{elementName}' is not supported");
					break;
			}

			// restore matrix
			canvas.Restore();
		}

		private SKOval ParseOval(XElement e)
		{
			var cx = ReadNumber(e.Attribute("cx"));
			var cy = ReadNumber(e.Attribute("cy"));
			var rx = ReadNumber(e.Attribute("rx"));
			var ry = ReadNumber(e.Attribute("ry"));

			return new SKOval(new SKPoint(cx, cy), rx, ry);
		}

		private SKCircle ParseCircle(XElement e)
		{
			var cx = ReadNumber(e.Attribute("cx"));
			var cy = ReadNumber(e.Attribute("cy"));
			var rr = ReadNumber(e.Attribute("r"));

			return new SKCircle(new SKPoint(cx, cy), rr);
		}

		private SKLine ParseLine(XElement e)
		{
			var x1 = ReadNumber(e.Attribute("x1"));
			var x2 = ReadNumber(e.Attribute("x2"));
			var y1 = ReadNumber(e.Attribute("y1"));
			var y2 = ReadNumber(e.Attribute("y2"));

			return new SKLine(new SKPoint(x1, y1), new SKPoint(x2, y2));
		}

		private SKRoundedRect ParseRoundedRect(XElement e)
		{
			var x = ReadNumber(e.Attribute("x"));
			var y = ReadNumber(e.Attribute("y"));
			var width = ReadNumber(e.Attribute("width"));
			var height = ReadNumber(e.Attribute("height"));
			var rx = ReadNumber(e.Attribute("rx"));
			var ry = ReadNumber(e.Attribute("ry"));
			var rect = SKRect.Create(x, y, width, height);

			return new SKRoundedRect(rect, rx, ry);
		}

		private void ReadText(XElement e, SKCanvas canvas, SKPaint stroke, SKPaint fill)
		{
			// TODO: stroke

			var x = ReadNumber(e.Attribute("x"));
			var y = ReadNumber(e.Attribute("y"));
			var xy = new SKPoint(x, y);

			ReadFontAttributes(e, fill);
			fill.TextAlign = ReadTextAlignment(e);

			ReadTextSpans(e, canvas, xy, stroke, fill);
		}

		private void ReadTextSpans(XElement e, SKCanvas canvas, SKPoint location, SKPaint stroke, SKPaint fill)
		{
			var nodes = e.Nodes().ToArray();
			for (int i = 0; i < nodes.Length; i++)
			{
				var c = nodes[i];
				bool isFirst = i == 0;
				bool isLast = i == nodes.Length - 1;

				if (c.NodeType == XmlNodeType.Text)
				{
					// TODO: check for preserve whitespace

					var textSegments = ((XText)c).Value.Split(new[] { '\n', '\r' }, StringSplitOptions.RemoveEmptyEntries);
					var count = textSegments.Length;
					if (count > 0)
					{
						if (isFirst)
							textSegments[0] = textSegments[0].TrimStart();
						if (isLast)
							textSegments[count - 1] = textSegments[count - 1].TrimEnd();
						var text = WSRe.Replace(string.Concat(textSegments), " ");

						canvas.DrawText(text, location.X, location.Y, fill);

						location.X += fill.MeasureText(text);
					}
				}
				else if (c.NodeType == XmlNodeType.Element)
				{
					var ce = (XElement)c;
					if (ce.Name.LocalName == "tspan")
					{
						var spanFill = fill.Clone();

						// the current span may want to change the cursor position
						location.X = ReadOptionalNumber(ce.Attribute("x")) ?? location.X;
						location.Y = ReadOptionalNumber(ce.Attribute("y")) ?? location.Y;

						ReadFontAttributes(ce, spanFill);

						var text = ce.Value.Trim();

						canvas.DrawText(text, location.X, location.Y, spanFill);

						location.X += spanFill.MeasureText(text);
					}
				}
			}
		}

		private void ReadFontAttributes(XElement e, SKPaint paint)
		{
			var fontStyle = ReadStyle(e);

			string ffamily;
			if (!fontStyle.TryGetValue("font-family", out ffamily) || string.IsNullOrWhiteSpace(ffamily))
				ffamily = paint.Typeface?.FamilyName;
			var fweight = ReadFontWeight(fontStyle, paint.Typeface?.FontWeight ?? (int)SKFontStyleWeight.Normal);
			var fwidth = ReadFontWidth(fontStyle, paint.Typeface?.FontWidth ?? (int)SKFontStyleWidth.Normal);
			var fstyle = ReadFontStyle(fontStyle, paint.Typeface?.FontSlant ?? SKFontStyleSlant.Upright);
			paint.Typeface = SKTypeface.FromFamilyName(ffamily, fweight, fwidth, fstyle);

			string fsize;
			if (fontStyle.TryGetValue("font-size", out fsize) && !string.IsNullOrWhiteSpace(fsize))
				paint.TextSize = ReadNumber(fsize);
		}

		private static SKFontStyleSlant ReadFontStyle(Dictionary<string, string> fontStyle, SKFontStyleSlant defaultStyle = SKFontStyleSlant.Upright)
		{
			SKFontStyleSlant style = defaultStyle;

			string fstyle;
			if (fontStyle.TryGetValue("font-style", out fstyle) && !string.IsNullOrWhiteSpace(fstyle))
			{
				switch (fstyle)
				{
					case "italic":
						style = SKFontStyleSlant.Italic;
						break;
					case "oblique":
						style = SKFontStyleSlant.Oblique;
						break;
					case "normal":
						style = SKFontStyleSlant.Upright;
						break;
					default:
						style = defaultStyle;
						break;
				}
			}

			return style;
		}

		private int ReadFontWidth(Dictionary<string, string> fontStyle, int defaultWidth = (int)SKFontStyleWidth.Normal)
		{
			int width = defaultWidth;

			string fwidth;
			if (fontStyle.TryGetValue("font-stretch", out fwidth) && !string.IsNullOrWhiteSpace(fwidth) && !int.TryParse(fwidth, out width))
			{
				switch (fwidth)
				{
					case "ultra-condensed":
						width = (int)SKFontStyleWidth.UltraCondensed;
						break;
					case "extra-condensed":
						width = (int)SKFontStyleWidth.ExtraCondensed;
						break;
					case "condensed":
						width = (int)SKFontStyleWidth.Condensed;
						break;
					case "semi-condensed":
						width = (int)SKFontStyleWidth.SemiCondensed;
						break;
					case "normal":
						width = (int)SKFontStyleWidth.Normal;
						break;
					case "semi-expanded":
						width = (int)SKFontStyleWidth.SemiExpanded;
						break;
					case "expanded":
						width = (int)SKFontStyleWidth.Expanded;
						break;
					case "extra-expanded":
						width = (int)SKFontStyleWidth.ExtraExpanded;
						break;
					case "ultra-expanded":
						width = (int)SKFontStyleWidth.UltraExpanded;
						break;
					case "wider":
						width = width + 1;
						break;
					case "narrower":
						width = width - 1;
						break;
					default:
						width = defaultWidth;
						break;
				}
			}

			return Math.Min(Math.Max((int)SKFontStyleWidth.UltraCondensed, width), (int)SKFontStyleWidth.UltraExpanded);
		}

		private int ReadFontWeight(Dictionary<string, string> fontStyle, int defaultWeight = (int)SKFontStyleWeight.Normal)
		{
			int weight = defaultWeight;

			string fweight;
			if (fontStyle.TryGetValue("font-weight", out fweight) && !string.IsNullOrWhiteSpace(fweight) && !int.TryParse(fweight, out weight))
			{
				switch (fweight)
				{
					case "normal":
						weight = (int)SKFontStyleWeight.Normal;
						break;
					case "bold":
						weight = (int)SKFontStyleWeight.Bold;
						break;
					case "bolder":
						weight = weight + 100;
						break;
					case "lighter":
						weight = weight - 100;
						break;
					default:
						weight = defaultWeight;
						break;
				}
			}

			return Math.Min(Math.Max((int)SKFontStyleWeight.Thin, weight), (int)SKFontStyleWeight.ExtraBlack);
		}

		private void LogOrThrow(string message)
		{
			if (ThrowOnUnsupportedElement)
				throw new NotSupportedException(message);
			else
				Debug.WriteLine(message);
		}

		private string GetString(Dictionary<string, string> style, string name, string defaultValue = "")
		{
			string v;
			if (style.TryGetValue(name, out v))
				return v;
			return defaultValue;
		}

		private Dictionary<string, string> ReadStyle(string style)
		{
			var d = new Dictionary<string, string>();
			var kvs = style.Split(new[] { ';' }, StringSplitOptions.RemoveEmptyEntries);
			foreach (var kv in kvs)
			{
				var m = keyValueRe.Match(kv);
				if (m.Success)
				{
					var k = m.Groups[1].Value;
					var v = m.Groups[2].Value;
					d[k] = v;
				}
			}
			return d;
		}

		private Dictionary<string, string> ReadStyle(XElement e)
		{
			// get from local attributes
			var dic = e.Attributes().ToDictionary(k => k.Name.LocalName, v => v.Value);

			var style = e.Attribute("style")?.Value;
			if (!string.IsNullOrWhiteSpace(style))
			{
				// get from stlye attribute
				var styleDic = ReadStyle(style);

				// overwrite
				foreach (var pair in styleDic)
					dic[pair.Key] = pair.Value;
			}

			return dic;
		}

		private Dictionary<string, string> ReadPaints(XElement e, ref SKPaint stroke, ref SKPaint fill, bool isGroup)
		{
			var style = ReadStyle(e);
			ReadPaints(style, ref stroke, ref fill, isGroup);
			return style;
		}

		private void ReadPaints(Dictionary<string, string> style, ref SKPaint strokePaint, ref SKPaint fillPaint, bool isGroup)
		{
			// get current element opacity, but ignore for groups (special case)
			float elementOpacity = isGroup ? 1.0f : ReadOpacity(style);

			// stroke
			var stroke = GetString(style, "stroke").Trim();
			if (stroke.Equals("none", StringComparison.OrdinalIgnoreCase))
			{
				strokePaint = null;
			}
			else
			{
				if (string.IsNullOrEmpty(stroke))
				{
					// no change
				}
				else
				{
					if (strokePaint == null)
						strokePaint = CreatePaint(true);

					SKColor color;
					if (ColorHelper.TryParse(stroke, out color))
					{
						// preserve alpha
						if (color.Alpha == 255)
							strokePaint.Color = color.WithAlpha(strokePaint.Color.Alpha);
						else
							strokePaint.Color = color;
					}
				}

				// stroke attributes
				var strokeDashArray = GetString(style, "stroke-dasharray");
				if (!string.IsNullOrWhiteSpace(strokeDashArray))
				{
					if ("none".Equals(strokeDashArray, StringComparison.OrdinalIgnoreCase))
					{
						// remove any dash
						if (strokePaint != null)
							strokePaint.PathEffect = null;
					}
					else
					{
						if (strokePaint == null)
							strokePaint = CreatePaint(true);

						// get the dash
						var dashesStrings = strokeDashArray.Split(new[] { ' ', ',' }, StringSplitOptions.RemoveEmptyEntries);
						var dashes = dashesStrings.Select(ReadNumber).ToArray();
						if (dashesStrings.Length % 2 == 1)
							dashes = dashes.Concat(dashes).ToArray();
						// get the offset
						var strokeDashOffset = ReadNumber(style, "stroke-dashoffset", 0);
						// set the effect
						strokePaint.PathEffect = SKPathEffect.CreateDash(dashes.ToArray(), strokeDashOffset);
					}
				}

				var strokeWidth = GetString(style, "stroke-width");
				if (!string.IsNullOrWhiteSpace(strokeWidth))
				{
					if (strokePaint == null)
						strokePaint = CreatePaint(true);
					strokePaint.StrokeWidth = ReadNumber(strokeWidth);
				}

				var strokeOpacity = GetString(style, "stroke-opacity");
				if (!string.IsNullOrWhiteSpace(strokeOpacity))
				{
					if (strokePaint == null)
						strokePaint = CreatePaint(true);
					strokePaint.Color = strokePaint.Color.WithAlpha((byte)(ReadNumber(strokeOpacity) * 255));
				}

				if (strokePaint != null)
				{
					strokePaint.Color = strokePaint.Color.WithAlpha((byte)(strokePaint.Color.Alpha * elementOpacity));
				}
			}

			// fill
			var fill = GetString(style, "fill").Trim();
			if (fill.Equals("none", StringComparison.OrdinalIgnoreCase))
			{
				fillPaint = null;
			}
			else
			{
				if (string.IsNullOrEmpty(fill))
				{
					// no change
				}
				else
				{
					if (fillPaint == null)
						fillPaint = CreatePaint();

					SKColor color;
					if (ColorHelper.TryParse(fill, out color))
					{
						// preserve alpha
						if (color.Alpha == 255)
							fillPaint.Color = color.WithAlpha(fillPaint.Color.Alpha);
						else
							fillPaint.Color = color;
					}
					else
					{
						var read = false;
						var urlM = fillUrlRe.Match(fill);
						if (urlM.Success)
						{
							var id = urlM.Groups[1].Value.Trim();

							XElement defE;
							if (defs.TryGetValue(id, out defE))
							{
								var gradientShader = ReadGradient(defE);
								if (gradientShader != null)
								{
									// TODO: multiple shaders

									fillPaint.Shader = gradientShader;
									read = true;
								}
								// else try another type (eg: image)
							}
							else
							{
								LogOrThrow($"Invalid fill url reference: {id}");
							}
						}

						if (!read)
						{
							LogOrThrow($"Unsupported fill: {fill}");
						}
					}
				}

				// fill attributes
				var fillOpacity = GetString(style, "fill-opacity");
				if (!string.IsNullOrWhiteSpace(fillOpacity))
				{
					if (fillPaint == null)
						fillPaint = CreatePaint();

					fillPaint.Color = fillPaint.Color.WithAlpha((byte)(ReadNumber(fillOpacity) * 255));
				}

				if (fillPaint != null)
				{
					fillPaint.Color = fillPaint.Color.WithAlpha((byte)(fillPaint.Color.Alpha * elementOpacity));
				}
			}
		}

		private SKPaint CreatePaint(bool stroke = false)
		{
			return new SKPaint
			{
				IsAntialias = true,
				IsStroke = stroke,
				Color = SKColors.Black
			};
		}

		private SKMatrix ReadTransform(string raw)
		{
			var t = SKMatrix.MakeIdentity();

			if (string.IsNullOrWhiteSpace(raw))
			{
				return t;
			}

			var calls = raw.Trim().Split(new[] { ')' }, StringSplitOptions.RemoveEmptyEntries);
			foreach (var c in calls)
			{
				var args = c.Split(new[] { '(', ',', ' ', '\t', '\r', '\n' }, StringSplitOptions.RemoveEmptyEntries);
				var nt = SKMatrix.MakeIdentity();
				switch (args[0])
				{
					case "matrix":
						if (args.Length == 7)
						{
							nt.Values = new float[]
							{
								ReadNumber(args[1]), ReadNumber(args[3]), ReadNumber(args[5]),
								ReadNumber(args[2]), ReadNumber(args[4]), ReadNumber(args[6]),
								0, 0, 1
							};
						}
						else
						{
							LogOrThrow($"Matrices are expected to have 6 elements, this one has {args.Length - 1}");
						}
						break;
					case "translate":
						if (args.Length >= 3)
						{
							nt = SKMatrix.MakeTranslation(ReadNumber(args[1]), ReadNumber(args[2]));
						}
						else if (args.Length >= 2)
						{
							nt = SKMatrix.MakeTranslation(ReadNumber(args[1]), 0);
						}
						break;
					case "scale":
						if (args.Length >= 3)
						{
							nt = SKMatrix.MakeScale(ReadNumber(args[1]), ReadNumber(args[2]));
						}
						else if (args.Length >= 2)
						{
							var sx = ReadNumber(args[1]);
							nt = SKMatrix.MakeScale(sx, sx);
						}
						break;
					case "rotate":
						var a = ReadNumber(args[1]);
						if (args.Length >= 4)
						{
							var x = ReadNumber(args[2]);
							var y = ReadNumber(args[3]);
							var t1 = SKMatrix.MakeTranslation(x, y);
							var t2 = SKMatrix.MakeRotationDegrees(a);
							var t3 = SKMatrix.MakeTranslation(-x, -y);
							SKMatrix.Concat(ref nt, ref t1, ref t2);
							SKMatrix.Concat(ref nt, ref nt, ref t3);
						}
						else
						{
							nt = SKMatrix.MakeRotationDegrees(a);
						}
						break;
					default:
						LogOrThrow($"Can't transform {args[0]}");
						break;
				}
				SKMatrix.Concat(ref t, ref t, ref nt);
			}

			return t;
		}

<<<<<<< HEAD
=======
		private SKPath ReadClipPath(string raw)
		{
			if (string.IsNullOrWhiteSpace(raw))
			{
				return null;
			}

			SKPath result = null;
			var read = false;
			var urlM = clipPathUrlRe.Match(raw);
			if (urlM.Success)
			{
				var id = urlM.Groups[1].Value.Trim();

				XElement defE;
				if (defs.TryGetValue(id, out defE))
				{
					result = ReadClipPathDefinition(defE);
					if (result != null)
					{
						read = true;
					}
				}
				else
				{
					LogOrThrow($"Invalid clip-path url reference: {id}");
				}
			}

			if (!read)
			{
				LogOrThrow($"Unsupported clip-path: {raw}");
			}

			return result;
		}

		private SKPath ReadClipPathDefinition(XElement e)
		{
			if (e.Name.LocalName != "clipPath")
			{
				return null;
			}

			var result = new SKPath();

			var ns = e.Name.Namespace;
			foreach (var ce in e.Elements())
			{
				var elementName = ce.Name.LocalName;
				switch (elementName)
				{
					case "rect":
						var rect = ParseRoundedRect(ce);
						result.AddRoundedRect(rect.Rect, rect.RadiusX, rect.RadiusY);
						break;
					case "ellipse":
						var oval = ParseOval(ce);
						result.AddOval(oval.BoundingRect);
						break;
					case "circle":
						var circle = ParseCircle(ce);
						result.AddCircle(circle.Center.X, circle.Center.Y, circle.Radius);
						break;
					case "line":
						var line = ParseLine(ce);
						result.MoveTo(line.P1);
						result.LineTo(line.P2);
						break;
					case "path":
						var d = e.Attribute("d")?.Value;
						if (!string.IsNullOrWhiteSpace(d))
						{
							var path = SKPath.ParseSvgPathData(d);
							result.AddPath(path);
						}
						break;
					default:
						LogOrThrow($"SVG element '{elementName}' is not supported in clipPath.");
						break;
				}
				
			}

			return result;

		}

		private SKPath ReadPolyPath(string pointsData, bool closePath)
		{
			var path = new SKPath();
			var points = pointsData.Split(new[] { ' ', ',' }, StringSplitOptions.RemoveEmptyEntries);
			for (int i = 0; i < points.Length - 1; i += 2)
			{
				var x = ReadNumber(points[i]);
				var y = ReadNumber(points[i + 1]);
				if (i == 0)
				{
					path.MoveTo(x, y);
				}
				else
				{
					path.LineTo(x, y);
				}
			}
			if (closePath)
			{
				path.Close();
			}
			return path;
		}

>>>>>>> 7476de8d
		private SKTextAlign ReadTextAlignment(XElement element)
		{
			string value = null;
			if (element != null)
			{
				var attrib = element.Attribute("text-anchor");
				if (attrib != null && !string.IsNullOrWhiteSpace(attrib.Value))
					value = attrib.Value;
				else
				{
					var style = element.Attribute("style");
					if (style != null && !string.IsNullOrWhiteSpace(style.Value))
					{
						value = GetString(ReadStyle(style.Value), "text-anchor");
					}
				}
			}

			switch (value)
			{
				case "end":
					return SKTextAlign.Right;
				case "middle":
					return SKTextAlign.Center;
				default:
					return SKTextAlign.Left;
			}
		}

		private SKShader ReadGradient(XElement defE)
		{
			switch (defE.Name.LocalName)
			{
				case "linearGradient":
					return ReadLinearGradient(defE);
				case "radialGradient":
					return ReadRadialGradient(defE);
			}
			return null;
		}

		private SKShader ReadRadialGradient(XElement e)
		{
			var centerX = ReadNumber(e.Attribute("cx"));
			var centerY = ReadNumber(e.Attribute("cy"));
			//var focusX = ReadOptionalNumber(e.Attribute("fx")) ?? centerX;
			//var focusY = ReadOptionalNumber(e.Attribute("fy")) ?? centerY;
			var radius = ReadNumber(e.Attribute("r"));
			//var absolute = e.Attribute("gradientUnits")?.Value == "userSpaceOnUse";
			var tileMode = ReadSpreadMethod(e);
			var stops = ReadStops(e);

			// TODO: check gradientTransform attribute
			// TODO: use absolute

			return SKShader.CreateRadialGradient(
				new SKPoint(centerX, centerY),
				radius,
				stops.Values.ToArray(),
				stops.Keys.ToArray(),
				tileMode);
		}

		private SKShader ReadLinearGradient(XElement e)
		{
			var startX = ReadNumber(e.Attribute("x1"));
			var startY = ReadNumber(e.Attribute("y1"));
			var endX = ReadNumber(e.Attribute("x2"));
			var endY = ReadNumber(e.Attribute("y2"));
			//var absolute = e.Attribute("gradientUnits")?.Value == "userSpaceOnUse";
			var tileMode = ReadSpreadMethod(e);
			var stops = ReadStops(e);

			// TODO: check gradientTransform attribute
			// TODO: use absolute

			return SKShader.CreateLinearGradient(
				new SKPoint(startX, startY),
				new SKPoint(endX, endY),
				stops.Values.ToArray(),
				stops.Keys.ToArray(),
				tileMode);
		}

		private static SKShaderTileMode ReadSpreadMethod(XElement e)
		{
			var repeat = e.Attribute("spreadMethod")?.Value;
			switch (repeat)
			{
				case "reflect":
					return SKShaderTileMode.Mirror;
				case "repeat":
					return SKShaderTileMode.Repeat;
				case "pad":
				default:
					return SKShaderTileMode.Clamp;
			}
		}

		private XElement ReadDefinition(XElement e)
		{
			var union = new XElement(e.Name);
			union.Add(e.Elements());
			union.Add(e.Attributes());

			var child = ReadHref(e);
			if (child != null)
			{
				union.Add(child.Elements());
				union.Add(child.Attributes().Where(a => union.Attribute(a.Name) == null));
			}

			return union;
		}

		private XElement ReadHref(XElement e)
		{
			var href = ReadHrefString(e)?.Substring(1);
			XElement child;
			if (string.IsNullOrEmpty(href) || !defs.TryGetValue(href, out child))
			{
				child = null;
			}
			return child;
		}
		
		private static string ReadHrefString(XElement e)
		{
			return (e.Attribute("href") ?? e.Attribute(xlink + "href"))?.Value;
		}

		private SortedDictionary<float, SKColor> ReadStops(XElement e)
		{
			var stops = new SortedDictionary<float, SKColor>();

			var ns = e.Name.Namespace;
			foreach (var se in e.Elements(ns + "stop"))
			{
				var style = ReadStyle(se);

				var offset = ReadNumber(style["offset"]);
				var color = SKColors.Black;
				byte alpha = 255;

				string stopColor;
				if (style.TryGetValue("stop-color", out stopColor))
				{
					// preserve alpha
					if (ColorHelper.TryParse(stopColor, out color) && color.Alpha == 255)
						alpha = color.Alpha;
				}

				string stopOpacity;
				if (style.TryGetValue("stop-opacity", out stopOpacity))
				{
					alpha = (byte)(ReadNumber(stopOpacity) * 255);
				}

				color = color.WithAlpha(alpha);
				stops[offset] = color;
			}

			return stops;
		}

		private float ReadOpacity(Dictionary<string, string> style)
		{
			return Math.Min(Math.Max(0.0f, ReadNumber(style, "opacity", 1.0f)), 1.0f);
		}

		private float ReadNumber(Dictionary<string, string> style, string key, float defaultValue)
		{
			float value = defaultValue;
			string strValue;
			if (style.TryGetValue(key, out strValue))
			{
				value = ReadNumber(strValue);
			}
			return value;
		}

		private byte[] ReadBytes(string uri)
		{
			if (!string.IsNullOrEmpty(uri))
			{
				var offset = uri.IndexOf(",");
				if (offset != -1 && offset - 1 < uri.Length)
				{
					uri = uri.Substring(offset + 1);
					return Convert.FromBase64String(uri);
				}
			}

			return null;
		}

		private float ReadNumber(string raw)
		{
			if (string.IsNullOrWhiteSpace(raw))
				return 0;

			var s = raw.Trim();
			var m = 1.0f;

			if (unitRe.IsMatch(s))
			{
				if (s.EndsWith("in", StringComparison.Ordinal))
				{
					m = PixelsPerInch;
				}
				else if (s.EndsWith("cm", StringComparison.Ordinal))
				{
					m = PixelsPerInch / 2.54f;
				}
				else if (s.EndsWith("mm", StringComparison.Ordinal))
				{
					m = PixelsPerInch / 25.4f;
				}
				else if (s.EndsWith("pt", StringComparison.Ordinal))
				{
					m = PixelsPerInch / 72.0f;
				}
				else if (s.EndsWith("pc", StringComparison.Ordinal))
				{
					m = PixelsPerInch / 6.0f;
				}
				s = s.Substring(0, s.Length - 2);
			}
			else if (percRe.IsMatch(s))
			{
				s = s.Substring(0, s.Length - 1);
				m = 0.01f;
			}

			float v;
			if (!float.TryParse(s, NumberStyles.Float, icult, out v))
			{
				v = 0;
			}
			return m * v;
		}

		private float ReadNumber(XAttribute a) => ReadNumber(a?.Value);

		private float? ReadOptionalNumber(XAttribute a) => a == null ? (float?)null : ReadNumber(a.Value);

		private SKRect ReadRectangle(string s)
		{
			var r = new SKRect();
			var p = s.Split(WS, StringSplitOptions.RemoveEmptyEntries);
			if (p.Length > 0)
				r.Left = ReadNumber(p[0]);
			if (p.Length > 1)
				r.Top = ReadNumber(p[1]);
			if (p.Length > 2)
				r.Right = r.Left + ReadNumber(p[2]);
			if (p.Length > 3)
				r.Bottom = r.Top + ReadNumber(p[3]);
			return r;
		}

		private static class ColorHelper
		{
			private static Dictionary<string, string> hexValues;

			public static bool TryParse(string str, out SKColor color)
			{
				if (str.StartsWith("rgb(", StringComparison.Ordinal))
				{
					str = str.Substring(4, str.Length - 4).TrimEnd(')');
					var values = str.Split(',');
					var r = int.Parse(values[0]);
					var g = int.Parse(values[1]);
					var b = int.Parse(values[2]);
					str = $"#{r:X2}{g:X2}{b:X2}";
				}

				if (!SKColor.TryParse(str, out color))
				{
					string hexString = null;
					if (HexValues.TryGetValue(str, out hexString))
					{
						return SKColor.TryParse(hexString, out color);
					}

					return false;
				}

				return true;
			}

			public static Dictionary<string, string> HexValues
			{
				get
				{
					if (hexValues == null)
					{
						hexValues = new Dictionary<string, string>
						{
							{ "aliceblue", "#f0f8ff" },
							{ "antiquewhite", "#faebd7" },
							{ "aqua", "#00ffff" },
							{ "aquamarine", "#7fffd4" },
							{ "azure", "#f0ffff" },
							{ "beige", "#f5f5dc" },
							{ "bisque", "#ffe4c4" },
							{ "black", "#000000" },
							{ "blanchedalmond", "#ffebcd" },
							{ "blue", "#0000ff" },
							{ "blueviolet", "#8a2be2" },
							{ "brown", "#a52a2a" },
							{ "burlywood", "#deb887" },
							{ "cadetblue", "#5f9ea0" },
							{ "chartreuse", "#7fff00" },
							{ "chocolate", "#d2691e" },
							{ "coral", "#ff7f50" },
							{ "cornflowerblue", "#6495ed" },
							{ "cornsilk", "#fff8dc" },
							{ "crimson", "#dc143c" },
							{ "cyan", "#00ffff" },
							{ "darkblue", "#00008b" },
							{ "darkcyan", "#008b8b" },
							{ "darkgoldenrod", "#b8860b" },
							{ "darkgray", "#a9a9a9" },
							{ "darkgreen", "#006400" },
							{ "darkgrey", "#a9a9a9" },
							{ "darkkhaki", "#bdb76b" },
							{ "darkmagenta", "#8b008b" },
							{ "darkolivegreen", "#556b2f" },
							{ "darkorange", "#ff8c00" },
							{ "darkorchid", "#9932cc" },
							{ "darkred", "#8b0000" },
							{ "darksalmon", "#e9967a" },
							{ "darkseagreen", "#8fbc8f" },
							{ "darkslateblue", "#483d8b" },
							{ "darkslategray", "#2f4f4f" },
							{ "darkslategrey", "#2f4f4f" },
							{ "darkturquoise", "#00ced1" },
							{ "darkviolet", "#9400d3" },
							{ "deeppink", "#ff1493" },
							{ "deepskyblue", "#00bfff" },
							{ "dimgray", "#696969" },
							{ "dimgrey", "#696969" },
							{ "dodgerblue", "#1e90ff" },
							{ "firebrick", "#b22222" },
							{ "floralwhite", "#fffaf0" },
							{ "forestgreen", "#228b22" },
							{ "fuchsia", "#ff00ff" },
							{ "gainsboro", "#dcdcdc" },
							{ "ghostwhite", "#f8f8ff" },
							{ "gold", "#ffd700" },
							{ "goldenrod", "#daa520" },
							{ "gray", "#808080" },
							{ "green", "#008000" },
							{ "greenyellow", "#adff2f" },
							{ "grey", "#808080" },
							{ "honeydew", "#f0fff0" },
							{ "hotpink", "#ff69b4" },
							{ "indianred", "#cd5c5c" },
							{ "indigo", "#4b0082" },
							{ "ivory", "#fffff0" },
							{ "khaki", "#f0e68c" },
							{ "lavender", "#e6e6fa" },
							{ "lavenderblush", "#fff0f5" },
							{ "lawngreen", "#7cfc00" },
							{ "lemonchiffon", "#fffacd" },
							{ "lightblue", "#add8e6" },
							{ "lightcoral", "#f08080" },
							{ "lightcyan", "#e0ffff" },
							{ "lightgoldenrodyellow", "#fafad2" },
							{ "lightgray", "#d3d3d3" },
							{ "lightgreen", "#90ee90" },
							{ "lightgrey", "#d3d3d3" },
							{ "lightpink", "#ffb6c1" },
							{ "lightsalmon", "#ffa07a" },
							{ "lightseagreen", "#20b2aa" },
							{ "lightskyblue", "#87cefa" },
							{ "lightslategray", "#778899" },
							{ "lightslategrey", "#778899" },
							{ "lightsteelblue", "#b0c4de" },
							{ "lightyellow", "#ffffe0" },
							{ "lime", "#00ff00" },
							{ "limegreen", "#32cd32" },
							{ "linen", "#faf0e6" },
							{ "magenta", "#ff00ff" },
							{ "maroon", "#800000" },
							{ "mediumaquamarine", "#66cdaa" },
							{ "mediumblue", "#0000cd" },
							{ "mediumorchid", "#ba55d3" },
							{ "mediumpurple", "#9370db" },
							{ "mediumseagreen", "#3cb371" },
							{ "mediumslateblue", "#7b68ee" },
							{ "mediumspringgreen", "#00fa9a" },
							{ "mediumturquoise", "#48d1cc" },
							{ "mediumvioletred", "#c71585" },
							{ "midnightblue", "#191970" },
							{ "mintcream", "#f5fffa" },
							{ "mistyrose", "#ffe4e1" },
							{ "moccasin", "#ffe4b5" },
							{ "navajowhite", "#ffdead" },
							{ "navy", "#000080" },
							{ "oldlace", "#fdf5e6" },
							{ "olive", "#808000" },
							{ "olivedrab", "#6b8e23" },
							{ "orange", "#ffa500" },
							{ "orangered", "#ff4500" },
							{ "orchid", "#da70d6" },
							{ "palegoldenrod", "#eee8aa" },
							{ "palegreen", "#98fb98" },
							{ "paleturquoise", "#afeeee" },
							{ "palevioletred", "#db7093" },
							{ "papayawhip", "#ffefd5" },
							{ "peachpuff", "#ffdab9" },
							{ "peru", "#cd853f" },
							{ "pink", "#ffc0cb" },
							{ "plum", "#dda0dd" },
							{ "powderblue", "#b0e0e6" },
							{ "purple", "#800080" },
							{ "rebeccapurple", "#663399" },
							{ "red", "#ff0000" },
							{ "rosybrown", "#bc8f8f" },
							{ "royalblue", "#4169e1" },
							{ "saddlebrown", "#8b4513" },
							{ "salmon", "#fa8072" },
							{ "sandybrown", "#f4a460" },
							{ "seagreen", "#2e8b57" },
							{ "seashell", "#fff5ee" },
							{ "sienna", "#a0522d" },
							{ "silver", "#c0c0c0" },
							{ "skyblue", "#87ceeb" },
							{ "slateblue", "#6a5acd" },
							{ "slategray", "#708090" },
							{ "slategrey", "#708090" },
							{ "snow", "#fffafa" },
							{ "springgreen", "#00ff7f" },
							{ "steelblue", "#4682b4" },
							{ "tan", "#d2b48c" },
							{ "teal", "#008080" },
							{ "thistle", "#d8bfd8" },
							{ "tomato", "#ff6347" },
							{ "turquoise", "#40e0d0" },
							{ "violet", "#ee82ee" },
							{ "wheat", "#f5deb3" },
							{ "white", "#ffffff" },
							{ "whitesmoke", "#f5f5f5" },
							{ "yellow", "#ffff00" },
							{"yellowgreen","#9acd32"}
						};
					}

					return hexValues;
				}
			}
		}
	}
}<|MERGE_RESOLUTION|>--- conflicted
+++ resolved
@@ -328,34 +328,13 @@
 				case "rect":
 					if (stroke != null || fill != null)
 					{
-<<<<<<< HEAD
-						var x = ReadNumber(e.Attribute("x"));
-						var y = ReadNumber(e.Attribute("y"));
-						var width = ReadNumber(e.Attribute("width"));
-						var height = ReadNumber(e.Attribute("height"));
-						var rx = ReadOptionalNumber(e.Attribute("rx"));
-						var ry = ReadOptionalNumber(e.Attribute("ry"));
-						var rect = SKRect.Create(x, y, width, height);
-						if (rx > 0 || ry > 0)
-=======
 						var rect = ParseRoundedRect(e);
 						if (rect.IsRounded())
->>>>>>> 7476de8d
-						{
-							if (rx == null)
-								rx = ry;
-							if (ry == null)
-								ry = rx;
+						{
 							if (fill != null)
-<<<<<<< HEAD
-								canvas.DrawRoundRect(rect, rx.Value, ry.Value, fill);
-							if (stroke != null)
-								canvas.DrawRoundRect(rect, rx.Value, ry.Value, stroke);
-=======
 								canvas.DrawRoundRect(rect, fill);
 							if (stroke != null)
 								canvas.DrawRoundRect(rect, stroke);
->>>>>>> 7476de8d
 						}
 						else
 						{
@@ -543,11 +522,11 @@
 			var y = ReadNumber(e.Attribute("y"));
 			var width = ReadNumber(e.Attribute("width"));
 			var height = ReadNumber(e.Attribute("height"));
-			var rx = ReadNumber(e.Attribute("rx"));
-			var ry = ReadNumber(e.Attribute("ry"));
+			var rx = ReadOptionalNumber(e.Attribute("rx"));
+			var ry = ReadOptionalNumber(e.Attribute("ry"));
 			var rect = SKRect.Create(x, y, width, height);
 
-			return new SKRoundedRect(rect, rx, ry);
+			return new SKRoundedRect(rect, rx ?? ry ?? 0, ry ?? rx ?? 0);
 		}
 
 		private void ReadText(XElement e, SKCanvas canvas, SKPaint stroke, SKPaint fill)
@@ -1047,8 +1026,6 @@
 			return t;
 		}
 
-<<<<<<< HEAD
-=======
 		private SKPath ReadClipPath(string raw)
 		{
 			if (string.IsNullOrWhiteSpace(raw))
@@ -1161,7 +1138,6 @@
 			return path;
 		}
 
->>>>>>> 7476de8d
 		private SKTextAlign ReadTextAlignment(XElement element)
 		{
 			string value = null;
