--- conflicted
+++ resolved
@@ -1,4 +1,4 @@
-﻿<?xml version="1.0" encoding="utf-8"?>
+<?xml version="1.0" encoding="utf-8"?>
 <Project DefaultTargets="Build" ToolsVersion="4.0" xmlns="http://schemas.microsoft.com/developer/msbuild/2003">
   <Import Project="$(MSBuildExtensionsPath)\$(MSBuildToolsVersion)\Microsoft.Common.props" Condition="Exists('$(MSBuildExtensionsPath)\$(MSBuildToolsVersion)\Microsoft.Common.props')" />
   <PropertyGroup>
@@ -55,14 +55,11 @@
     <Service Include="{82A7F48D-3B50-4B1E-B82E-3ADA8210C358}" />
   </ItemGroup>
   <ItemGroup>
-<<<<<<< HEAD
+    <Content Include="images\clipping.svg">
+      <CopyToOutputDirectory>PreserveNewest</CopyToOutputDirectory>
+    </Content>
     <Content Include="images\embedded.svg">
-      <SubType>Designer</SubType>
       <CopyToOutputDirectory>PreserveNewest</CopyToOutputDirectory>
-=======
-    <Content Include="images\clipping.svg">
-      <CopyToOutputDirectory>Always</CopyToOutputDirectory>
->>>>>>> 7476de8d
     </Content>
     <Content Include="images\sketch.svg">
       <CopyToOutputDirectory>PreserveNewest</CopyToOutputDirectory>
@@ -86,6 +83,8 @@
       <Name>SkiaSharp.Extended.Svg</Name>
     </ProjectReference>
   </ItemGroup>
-  <ItemGroup />
+  <ItemGroup>
+    <Folder Include="images\" />
+  </ItemGroup>
   <Import Project="$(MSBuildToolsPath)\Microsoft.CSharp.targets" />
 </Project>