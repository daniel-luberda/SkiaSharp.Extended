﻿using System;
using System.IO;
using NUnit.Framework;
using System.Xml.Linq;

namespace SkiaSharp.Extended.Svg.Tests
{
	public class SKSvgTest : SKTest
	{
		[Test]
		public void LoadSvgCanvasSize()
		{
			var path = Path.Combine(PathToImages, "logos.svg");

			var svg = new SKSvg();
			svg.Load(path);

			Assert.AreEqual(new SKSize(300, 300), svg.CanvasSize);
		}

		[Test]
		public void LoadSvgCustomCanvasSize()
		{
			var path = Path.Combine(PathToImages, "logos.svg");

			var svg = new SKSvg(new SKSize(150, 150));
			svg.Load(path);

			Assert.AreEqual(new SKSize(150, 150), svg.CanvasSize);
		}

		[Test]
		public void SvgLoadsToBitmap()
		{
			var path = Path.Combine(PathToImages, "logos.svg");
			var background = (SKColor)0xfff8f8f8;

			var bmp = LoadSvgBitmap(path);

			Assert.AreEqual(background, bmp.GetPixel(0, 0));
		}

		[Test]
		public void SvgLoadsLocalEmbeddedImages()
		{
			var path = Path.Combine(PathToImages, "embedded.svg");
			var background = (SKColor)0xffffffff;
			var fill = (SKColor)0xff3498db;

			var bmp = LoadSvgBitmap(path, background);

			Assert.AreEqual(background, bmp.GetPixel(25, 25));
			Assert.AreEqual(fill, bmp.GetPixel(35, 50));
		}

		[Test]
		public void SvgLoadsPolygon()
		{
			var path = Path.Combine(PathToImages, "sketch.svg");
			var background = (SKColor)0xfff8f8f8;
			var fill = (SKColor)0xFF4990E2;

			var bmp = LoadSvgBitmap(path, background);

			Assert.AreEqual(fill, bmp.GetPixel(bmp.Width / 2, bmp.Height / 2));
			Assert.AreEqual(background, bmp.GetPixel(5, 5));
		}

		[Test]
		public void SvgLoadsDashes()
		{
			var path = Path.Combine(PathToImages, "dashes.svg");

			var bmp = LoadSvgBitmap(path, SKColors.White);

			Assert.AreEqual(SKColors.Black, bmp.GetPixel(10 + 3, 20));
			Assert.AreEqual(SKColors.Black, bmp.GetPixel(10 + 7, 20));
			Assert.AreEqual(SKColors.White, bmp.GetPixel(10 + 13, 20));

			Assert.AreEqual(SKColors.Black, bmp.GetPixel(10 + 3, 40));
			Assert.AreEqual(SKColors.White, bmp.GetPixel(10 + 7, 40));
			Assert.AreEqual(SKColors.Black, bmp.GetPixel(10 + 13, 40));

			Assert.AreEqual(SKColors.White, bmp.GetPixel(10 + 3, 60));
			Assert.AreEqual(SKColors.Black, bmp.GetPixel(10 + 7, 60));
			Assert.AreEqual(SKColors.Black, bmp.GetPixel(10 + 13, 60));

			Assert.AreEqual(SKColors.Black, bmp.GetPixel(10 + 3, 80));
			Assert.AreEqual(SKColors.Black, bmp.GetPixel(10 + 7, 80));
			Assert.AreEqual(SKColors.White, bmp.GetPixel(10 + 13, 80));
		}

		[Test]
		public void SvgCanvasCreatesValidDrawing()
		{
			using (var stream = new MemoryStream())
			{
				// draw the SVG
				using (var skStream = new SKManagedWStream(stream, false))
				using (var writer = new SKXmlStreamWriter(skStream))
				using (var canvas = SKSvgCanvas.Create(SKRect.Create(200, 150), writer))
				{
					var rectPaint = new SKPaint { Color = SKColors.Blue, Style = SKPaintStyle.Fill };
					canvas.DrawRect(SKRect.Create(50, 70, 100, 30), rectPaint);

					var circlePaint = new SKPaint { Color = SKColors.Red, Style = SKPaintStyle.Fill };
					canvas.DrawOval(SKRect.Create(50, 70, 100, 30), circlePaint);

					skStream.Flush();
				}

				// reset the sream
				stream.Position = 0;

				// read the SVG
				var xdoc = XDocument.Load(stream);
				var svg = xdoc.Root;

				var ns = (XNamespace)"http://www.w3.org/2000/svg";

				Assert.AreEqual(ns, svg.GetDefaultNamespace());
				Assert.AreEqual("200", svg.Attribute("width").Value);
				Assert.AreEqual("150", svg.Attribute("height").Value);

				var rect = svg.Element(ns + "rect");
				Assert.AreEqual("rgb(0,0,255)", rect.Attribute("fill").Value);
				Assert.AreEqual("50", rect.Attribute("x").Value);
				Assert.AreEqual("70", rect.Attribute("y").Value);
				Assert.AreEqual("100", rect.Attribute("width").Value);
				Assert.AreEqual("30", rect.Attribute("height").Value);

				var ellipse = svg.Element(ns + "ellipse");
				Assert.AreEqual("rgb(255,0,0)", ellipse.Attribute("fill").Value);
				Assert.AreEqual("100", ellipse.Attribute("cx").Value);
				Assert.AreEqual("85", ellipse.Attribute("cy").Value);
				Assert.AreEqual("50", ellipse.Attribute("rx").Value);
				Assert.AreEqual("15", ellipse.Attribute("ry").Value);
			}
		}

		[Test]
		public void SvgCanUnderstandColorNames()
		{
			var svg =
@"<svg xmlns=""http://www.w3.org/2000/svg"" version=""1.1""
    x=""0px"" y=""0px"" width=""100"" height=""100"" viewBox=""0 0 100 100"">
  <rect style=""fill:lime"" width=""100"" height=""100"" x=""0"" y=""0"" />
</svg>";

			var bmp = CreateSvgBitmap(svg);

			Assert.AreEqual(SKColors.Lime, bmp.GetPixel(bmp.Width / 2, bmp.Height / 2));
		}

		[Test]
		public void SvgCanUnderstandRgbColors()
		{
			var svg =
@"<svg xmlns=""http://www.w3.org/2000/svg"" version=""1.1""
    x=""0px"" y=""0px"" width=""100"" height=""100"" viewBox=""0 0 100 100"">
  <rect style=""fill:rgb(0,255,0)"" width=""100"" height=""100"" x=""0"" y=""0"" />
</svg>";

			var bmp = CreateSvgBitmap(svg);

			Assert.AreEqual(SKColors.Lime, bmp.GetPixel(bmp.Width / 2, bmp.Height / 2));
		}

		[Test]
		public void RectWithSingleCornerRadius()
		{
			var check = new Action<string>(svg => { 
				var bmp = CreateSvgBitmap(svg, SKColors.White);

				Assert.AreEqual(SKColors.White, bmp.GetPixel(3, 3));
				Assert.AreEqual(SKColors.White, bmp.GetPixel(97, 3));
				Assert.AreEqual(SKColors.White, bmp.GetPixel(3, 97));
				Assert.AreEqual(SKColors.White, bmp.GetPixel(97, 97));
			});

			check(
@"<svg xmlns=""http://www.w3.org/2000/svg"" version=""1.1""
    x=""0px"" y=""0px"" width=""100"" height=""100"" viewBox=""0 0 100 100"">
  <rect style=""fill:red"" width=""100"" height=""100"" x=""0"" y=""0"" rx=""20"" ry=""20"" />
</svg>");

			check(
@"<svg xmlns=""http://www.w3.org/2000/svg"" version=""1.1""
    x=""0px"" y=""0px"" width=""100"" height=""100"" viewBox=""0 0 100 100"">
  <rect style=""fill:red"" width=""100"" height=""100"" x=""0"" y=""0"" rx=""20"" />
</svg>");

			check(
@"<svg xmlns=""http://www.w3.org/2000/svg"" version=""1.1""
    x=""0px"" y=""0px"" width=""100"" height=""100"" viewBox=""0 0 100 100"">
  <rect style=""fill:red"" width=""100"" height=""100"" x=""0"" y=""0"" ry=""20"" />
</svg>");
		}

		[Test]
		public void SvgCanUnderstandPolygon()
		{
			var svg =
@"<svg xmlns=""http://www.w3.org/2000/svg"" version=""1.1""
    x=""0px"" y=""0px"" width=""100"" height=""100"" viewBox=""0 0 100 100"">
  <polygon points=""20,70 50,20 80,70"" style=""fill:white; stroke:black; stroke-width:10""/>
</svg>";

			var bmp = CreateSvgBitmap(svg);

			Assert.AreEqual(SKColors.Black, bmp.GetPixel(50, 70));
		}

		[Test]
		public void SvgCanUnderstandPolyline()
		{
			var svg =
@"<svg xmlns=""http://www.w3.org/2000/svg"" version=""1.1""
    x=""0px"" y=""0px"" width=""100"" height=""100"" viewBox=""0 0 100 100"">
  <polyline points=""20,70 50,20 80,70"" style=""fill:white; stroke:black; stroke-width:10""/>
</svg>";

			var bmp = CreateSvgBitmap(svg, SKColors.Green);

			Assert.AreEqual(SKColors.Green, bmp.GetPixel(50, 70));
		}

		[Test]
		public void SvgCanReadFileWithNoXLinkNamespacePrefix()
		{
			var path = Path.Combine(PathToImages, "issues-8.svg");
			var background = (SKColor)0x000000;
			var fill = (SKColor)0xFFDCDFE2;

			var svg = new SKSvg();
			svg.Load(path);
			var bmp = CreateBitmap(svg, background);

			Assert.AreEqual(fill, bmp.GetPixel(bmp.Width / 2, bmp.Height / 2));
			Assert.AreEqual(background, bmp.GetPixel(5, 5));
		}

		[Test]
		public void SvgCanReadFileWithNoXLinkNamespacePrefixFromStreams()
		{
			var path = Path.Combine(PathToImages, "issues-8.svg");
			var background = (SKColor)0x000000;
			var fill = (SKColor)0xFFDCDFE2;

			var svg = new SKSvg();
			using (var stream = File.OpenRead(path))
			{
				svg.Load(stream);
			}

			var bmp = CreateBitmap(svg, background);

			Assert.AreEqual(fill, bmp.GetPixel(bmp.Width / 2, bmp.Height / 2));
			Assert.AreEqual(background, bmp.GetPixel(5, 5));
		}

<<<<<<< HEAD
		[Test]
		public void SvgCanReadFileWithDTD()
		{
			var path = Path.Combine(PathToImages, "dtd.svg");
			var bmp = LoadSvgBitmap(path, SKColors.Red);

			Assert.AreEqual(SKColors.Black, bmp.GetPixel(50, 50));
		}

		private static SKBitmap LoadSvgBitmap(string svgPath, SKColor? background = null)
		{
			// open the SVG
			var svg = new SKSvg();
			svg.Load(svgPath);

			return CreateBitmap(svg, background);
		}

		private static SKBitmap CreateSvgBitmap(string svgData, SKColor? background = null)
		{
			// open the SVG
			var svg = new SKSvg();
			using (var stream = new MemoryStream())
			using (var writer = new StreamWriter(stream))
			{
				writer.Write(svgData);
				writer.Flush();
				stream.Position = 0;

				svg.Load(stream);
			}

			return CreateBitmap(svg, background);
		}

		private static SKBitmap CreateBitmap(SKSvg svg, SKColor? background = null)
		{
			// create and draw the bitmap
			var bmp = new SKBitmap((int)svg.CanvasSize.Width, (int)svg.CanvasSize.Height);
			using (var canvas = new SKCanvas(bmp))
			{
				canvas.Clear(background ?? SKColors.Transparent);
				canvas.DrawPicture(svg.Picture);
				canvas.Flush();
			}

			return bmp;
		}

		private static void SaveBitmap(SKBitmap bitmap, string path = "output.png")
		{
			using (var file = File.OpenWrite(Path.Combine(PathToImages, path)))
			using (var stream = new SKManagedWStream(file))
			{
				bitmap.Encode(stream, SKEncodedImageFormat.Png, 100);
			}
		}
=======

		[Test]
		public void SvgRespectsClipPath()
		{
			var path = Path.Combine(PathToImages, "clipping.svg");
			var background = (SKColor)0xffffff;
			var fill = (SKColor)0x000000;

			var svg = new SKSvg();
			svg.Load(path);

			var bmp = new SKBitmap((int)svg.CanvasSize.Width, (int)svg.CanvasSize.Height);
			var canvas = new SKCanvas(bmp);
			canvas.Clear(background);
			
			canvas.DrawPicture(svg.Picture);
			canvas.Flush();

			for (int x = 1; x < 20; x++)
			{
				for (int y = 1; y < 20; y++)
				{
					Assert.AreEqual(fill, bmp.GetPixel(x, y));
					Assert.AreEqual(background, bmp.GetPixel(x + 20, y + 20));
				}
			}
		}
		
>>>>>>> 7476de8d
	}
}<|MERGE_RESOLUTION|>--- conflicted
+++ resolved
@@ -1,4 +1,4 @@
-﻿using System;
+using System;
 using System.IO;
 using NUnit.Framework;
 using System.Xml.Linq;
@@ -169,7 +169,8 @@
 		[Test]
 		public void RectWithSingleCornerRadius()
 		{
-			var check = new Action<string>(svg => { 
+			var check = new Action<string>(svg =>
+			{
 				var bmp = CreateSvgBitmap(svg, SKColors.White);
 
 				Assert.AreEqual(SKColors.White, bmp.GetPixel(3, 3));
@@ -230,7 +231,7 @@
 		{
 			var path = Path.Combine(PathToImages, "issues-8.svg");
 			var background = (SKColor)0x000000;
-			var fill = (SKColor)0xFFDCDFE2;
+			var fill = (SKColor)0xFFE3E6E8;
 
 			var svg = new SKSvg();
 			svg.Load(path);
@@ -245,7 +246,7 @@
 		{
 			var path = Path.Combine(PathToImages, "issues-8.svg");
 			var background = (SKColor)0x000000;
-			var fill = (SKColor)0xFFDCDFE2;
+			var fill = (SKColor)0xFFE3E6E8;
 
 			var svg = new SKSvg();
 			using (var stream = File.OpenRead(path))
@@ -259,72 +260,13 @@
 			Assert.AreEqual(background, bmp.GetPixel(5, 5));
 		}
 
-<<<<<<< HEAD
-		[Test]
-		public void SvgCanReadFileWithDTD()
-		{
-			var path = Path.Combine(PathToImages, "dtd.svg");
-			var bmp = LoadSvgBitmap(path, SKColors.Red);
-
-			Assert.AreEqual(SKColors.Black, bmp.GetPixel(50, 50));
-		}
-
-		private static SKBitmap LoadSvgBitmap(string svgPath, SKColor? background = null)
-		{
-			// open the SVG
-			var svg = new SKSvg();
-			svg.Load(svgPath);
-
-			return CreateBitmap(svg, background);
-		}
-
-		private static SKBitmap CreateSvgBitmap(string svgData, SKColor? background = null)
-		{
-			// open the SVG
-			var svg = new SKSvg();
-			using (var stream = new MemoryStream())
-			using (var writer = new StreamWriter(stream))
-			{
-				writer.Write(svgData);
-				writer.Flush();
-				stream.Position = 0;
-
-				svg.Load(stream);
-			}
-
-			return CreateBitmap(svg, background);
-		}
-
-		private static SKBitmap CreateBitmap(SKSvg svg, SKColor? background = null)
-		{
-			// create and draw the bitmap
-			var bmp = new SKBitmap((int)svg.CanvasSize.Width, (int)svg.CanvasSize.Height);
-			using (var canvas = new SKCanvas(bmp))
-			{
-				canvas.Clear(background ?? SKColors.Transparent);
-				canvas.DrawPicture(svg.Picture);
-				canvas.Flush();
-			}
-
-			return bmp;
-		}
-
-		private static void SaveBitmap(SKBitmap bitmap, string path = "output.png")
-		{
-			using (var file = File.OpenWrite(Path.Combine(PathToImages, path)))
-			using (var stream = new SKManagedWStream(file))
-			{
-				bitmap.Encode(stream, SKEncodedImageFormat.Png, 100);
-			}
-		}
-=======
 
 		[Test]
 		public void SvgRespectsClipPath()
 		{
 			var path = Path.Combine(PathToImages, "clipping.svg");
-			var background = (SKColor)0xffffff;
-			var fill = (SKColor)0x000000;
+			var background = (SKColor)0xffffffff;
+			var fill = (SKColor)0xff000000;
 
 			var svg = new SKSvg();
 			svg.Load(path);
@@ -332,7 +274,7 @@
 			var bmp = new SKBitmap((int)svg.CanvasSize.Width, (int)svg.CanvasSize.Height);
 			var canvas = new SKCanvas(bmp);
 			canvas.Clear(background);
-			
+
 			canvas.DrawPicture(svg.Picture);
 			canvas.Flush();
 
@@ -345,7 +287,63 @@
 				}
 			}
 		}
-		
->>>>>>> 7476de8d
+
+		[Test]
+		public void SvgCanReadFileWithDTD()
+		{
+			var path = Path.Combine(PathToImages, "dtd.svg");
+			var bmp = LoadSvgBitmap(path, SKColors.Red);
+
+			Assert.AreEqual(SKColors.Black, bmp.GetPixel(50, 50));
+		}
+
+		private static SKBitmap LoadSvgBitmap(string svgPath, SKColor? background = null)
+		{
+			// open the SVG
+			var svg = new SKSvg();
+			svg.Load(svgPath);
+
+			return CreateBitmap(svg, background);
+		}
+
+		private static SKBitmap CreateSvgBitmap(string svgData, SKColor? background = null)
+		{
+			// open the SVG
+			var svg = new SKSvg();
+			using (var stream = new MemoryStream())
+			using (var writer = new StreamWriter(stream))
+			{
+				writer.Write(svgData);
+				writer.Flush();
+				stream.Position = 0;
+
+				svg.Load(stream);
+			}
+
+			return CreateBitmap(svg, background);
+		}
+
+		private static SKBitmap CreateBitmap(SKSvg svg, SKColor? background = null)
+		{
+			// create and draw the bitmap
+			var bmp = new SKBitmap((int)svg.CanvasSize.Width, (int)svg.CanvasSize.Height);
+			using (var canvas = new SKCanvas(bmp))
+			{
+				canvas.Clear(background ?? SKColors.Transparent);
+				canvas.DrawPicture(svg.Picture);
+				canvas.Flush();
+			}
+
+			return bmp;
+		}
+
+		private static void SaveBitmap(SKBitmap bitmap, string path = "output.png")
+		{
+			using (var file = File.OpenWrite(Path.Combine(PathToImages, path)))
+			using (var stream = new SKManagedWStream(file))
+			{
+				bitmap.Encode(stream, SKEncodedImageFormat.Png, 100);
+			}
+		}
 	}
 }