﻿using System;
using System.IO;
using System.Xml.Linq;
using Xunit;

namespace SkiaSharp.Extended.Svg.Tests
{
	public class SKSvgTest : SKTest
	{
		[Fact]
		public void LoadSvgCanvasSize()
		{
			var path = Path.Combine(PathToImages, "logos.svg");

			var svg = new SKSvg();
			svg.Load(path);

			Assert.Equal(new SKSize(300, 300), svg.CanvasSize);
		}

		[Fact]
		public void LoadSvgCustomCanvasSize()
		{
			var path = Path.Combine(PathToImages, "logos.svg");

			var svg = new SKSvg(new SKSize(150, 150));
			svg.Load(path);

			Assert.Equal(new SKSize(150, 150), svg.CanvasSize);
		}

		[Fact]
		public void SvgLoadsToBitmap()
		{
			var path = Path.Combine(PathToImages, "logos.svg");
			var background = (SKColor)0xfff8f8f8;

			var bmp = LoadSvgBitmap(path);

			Assert.Equal(background, bmp.GetPixel(0, 0));
		}

		[Fact]
		public void SvgRespectsBaselineShift()
		{
			var path = Path.Combine(PathToImages, "baselines.svg");
			var background = (SKColor)0xffffffff;
			var fill = SKColors.Black;

			var bmp = LoadSvgBitmap(path, background);

			Assert.Equal(background, bmp.GetPixel(25, 25));

			// test for the explicit positioning, the others aren't supported yet
			Assert.Equal(fill, bmp.GetPixel(370, 40));
		}

		[Fact]
		public void SvgLoadsLocalEmbeddedImages()
		{
			var path = Path.Combine(PathToImages, "embedded.svg");
			var background = (SKColor)0xffffffff;
			var fill = (SKColor)0xff3498db;

			var bmp = LoadSvgBitmap(path, background);

			Assert.Equal(background, bmp.GetPixel(25, 25));
			Assert.Equal(fill, bmp.GetPixel(35, 50));
		}

		[Fact]
		public void SvgLoadsPolygon()
		{
			var path = Path.Combine(PathToImages, "sketch.svg");
			var background = (SKColor)0xfff8f8f8;
			var fill = (SKColor)0xFF4990E2;

			var bmp = LoadSvgBitmap(path, background);

			Assert.Equal(fill, bmp.GetPixel(bmp.Width / 2, bmp.Height / 2));
			Assert.Equal(background, bmp.GetPixel(5, 5));
		}

		[Fact]
		public void SvgLoadsDashes()
		{
			var path = Path.Combine(PathToImages, "dashes.svg");

			var bmp = LoadSvgBitmap(path, SKColors.White);

			Assert.Equal(SKColors.Black, bmp.GetPixel(10 + 3, 20));
			Assert.Equal(SKColors.Black, bmp.GetPixel(10 + 7, 20));
			Assert.Equal(SKColors.White, bmp.GetPixel(10 + 13, 20));

			Assert.Equal(SKColors.Black, bmp.GetPixel(10 + 3, 40));
			Assert.Equal(SKColors.White, bmp.GetPixel(10 + 7, 40));
			Assert.Equal(SKColors.Black, bmp.GetPixel(10 + 13, 40));

			Assert.Equal(SKColors.White, bmp.GetPixel(10 + 3, 60));
			Assert.Equal(SKColors.Black, bmp.GetPixel(10 + 7, 60));
			Assert.Equal(SKColors.Black, bmp.GetPixel(10 + 13, 60));

			Assert.Equal(SKColors.Black, bmp.GetPixel(10 + 3, 80));
			Assert.Equal(SKColors.Black, bmp.GetPixel(10 + 7, 80));
			Assert.Equal(SKColors.White, bmp.GetPixel(10 + 13, 80));
		}

		[Fact]
		public void SvgCanvasCreatesValidDrawing()
		{
			using (var stream = new MemoryStream())
			{
				// draw the SVG
				using (var skStream = new SKManagedWStream(stream, false))
				using (var writer = new SKXmlStreamWriter(skStream))
				using (var canvas = SKSvgCanvas.Create(SKRect.Create(200, 150), writer))
				{
					var rectPaint = new SKPaint { Color = SKColors.Blue, Style = SKPaintStyle.Fill };
					canvas.DrawRect(SKRect.Create(50, 70, 100, 30), rectPaint);

					var circlePaint = new SKPaint { Color = SKColors.Red, Style = SKPaintStyle.Fill };
					canvas.DrawOval(SKRect.Create(50, 70, 100, 30), circlePaint);

					skStream.Flush();
				}

				// reset the sream
				stream.Position = 0;

				// read the SVG
				var xdoc = XDocument.Load(stream);
				var svg = xdoc.Root;

				var ns = (XNamespace)"http://www.w3.org/2000/svg";

				Assert.Equal(ns, svg.GetDefaultNamespace());
				Assert.Equal("200", svg.Attribute("width").Value);
				Assert.Equal("150", svg.Attribute("height").Value);

				var rect = svg.Element(ns + "rect");
				Assert.Equal("rgb(0,0,255)", rect.Attribute("fill").Value);
				Assert.Equal("50", rect.Attribute("x").Value);
				Assert.Equal("70", rect.Attribute("y").Value);
				Assert.Equal("100", rect.Attribute("width").Value);
				Assert.Equal("30", rect.Attribute("height").Value);

				var ellipse = svg.Element(ns + "ellipse");
				Assert.Equal("rgb(255,0,0)", ellipse.Attribute("fill").Value);
				Assert.Equal("100", ellipse.Attribute("cx").Value);
				Assert.Equal("85", ellipse.Attribute("cy").Value);
				Assert.Equal("50", ellipse.Attribute("rx").Value);
				Assert.Equal("15", ellipse.Attribute("ry").Value);
			}
		}

		[Fact]
		public void SvgCanUnderstandColorNames()
		{
			var svg =
@"<svg xmlns=""http://www.w3.org/2000/svg"" version=""1.1""
    x=""0px"" y=""0px"" width=""100"" height=""100"" viewBox=""0 0 100 100"">
  <rect style=""fill:lime"" width=""100"" height=""100"" x=""0"" y=""0"" />
</svg>";

			var bmp = CreateSvgBitmap(svg);

			Assert.Equal(SKColors.Lime, bmp.GetPixel(bmp.Width / 2, bmp.Height / 2));
		}

		[Fact]
		public void SvgCanUnderstandRgbColors()
		{
			var svg =
@"<svg xmlns=""http://www.w3.org/2000/svg"" version=""1.1""
    x=""0px"" y=""0px"" width=""100"" height=""100"" viewBox=""0 0 100 100"">
  <rect style=""fill:rgb(0,255,0)"" width=""100"" height=""100"" x=""0"" y=""0"" />
</svg>";

			var bmp = CreateSvgBitmap(svg);

			Assert.Equal(SKColors.Lime, bmp.GetPixel(bmp.Width / 2, bmp.Height / 2));
		}

		[Fact]
		public void RectWithSingleCornerRadius()
		{
			var check = new Action<string>(svg =>
			{
				var bmp = CreateSvgBitmap(svg, SKColors.White);

				Assert.Equal(SKColors.White, bmp.GetPixel(3, 3));
				Assert.Equal(SKColors.White, bmp.GetPixel(97, 3));
				Assert.Equal(SKColors.White, bmp.GetPixel(3, 97));
				Assert.Equal(SKColors.White, bmp.GetPixel(97, 97));
			});

			check(
@"<svg xmlns=""http://www.w3.org/2000/svg"" version=""1.1""
    x=""0px"" y=""0px"" width=""100"" height=""100"" viewBox=""0 0 100 100"">
  <rect style=""fill:red"" width=""100"" height=""100"" x=""0"" y=""0"" rx=""20"" ry=""20"" />
</svg>");

			check(
@"<svg xmlns=""http://www.w3.org/2000/svg"" version=""1.1""
    x=""0px"" y=""0px"" width=""100"" height=""100"" viewBox=""0 0 100 100"">
  <rect style=""fill:red"" width=""100"" height=""100"" x=""0"" y=""0"" rx=""20"" />
</svg>");

			check(
@"<svg xmlns=""http://www.w3.org/2000/svg"" version=""1.1""
    x=""0px"" y=""0px"" width=""100"" height=""100"" viewBox=""0 0 100 100"">
  <rect style=""fill:red"" width=""100"" height=""100"" x=""0"" y=""0"" ry=""20"" />
</svg>");
		}

		[Fact]
		public void SvgCanUnderstandPolygon()
		{
			var svg =
@"<svg xmlns=""http://www.w3.org/2000/svg"" version=""1.1""
    x=""0px"" y=""0px"" width=""100"" height=""100"" viewBox=""0 0 100 100"">
  <polygon points=""20,70 50,20 80,70"" style=""fill:white; stroke:black; stroke-width:10""/>
</svg>";

			var bmp = CreateSvgBitmap(svg);

			Assert.Equal(SKColors.Black, bmp.GetPixel(50, 70));
		}

		[Fact]
		public void SvgCanUnderstandPolyline()
		{
			var svg =
@"<svg xmlns=""http://www.w3.org/2000/svg"" version=""1.1""
    x=""0px"" y=""0px"" width=""100"" height=""100"" viewBox=""0 0 100 100"">
  <polyline points=""20,70 50,20 80,70"" style=""fill:white; stroke:black; stroke-width:10""/>
</svg>";

			var bmp = CreateSvgBitmap(svg, SKColors.Green);

			Assert.Equal(SKColors.Green, bmp.GetPixel(50, 70));
		}

		[Fact]
		public void SvgStylesAreAlsoUsed()
		{
			var path = Path.Combine(PathToImages, "issues-22.svg");

			var svg = new SKSvg();
			svg.Load(path);
			var bmp = CreateBitmap(svg, SKColors.White);

			Assert.Equal(SKColors.White, bmp.GetPixel(bmp.Width / 2, bmp.Height / 2));
		}

		[Fact]
		public void SvgCanReadFileWithNoXLinkNamespacePrefix()
		{
			var path = Path.Combine(PathToImages, "issues-8.svg");
			var background = (SKColor)0x000000;
			var fill = (SKColor)0xFFE3E6E8;

			var svg = new SKSvg();
			svg.Load(path);
			var bmp = CreateBitmap(svg, background);

			Assert.Equal(fill, bmp.GetPixel(bmp.Width / 2, bmp.Height / 2));
			Assert.Equal(background, bmp.GetPixel(5, 5));
		}

		[Fact]
		public void SvgCanReadFileWithNoXLinkNamespacePrefixFromStreams()
		{
			var path = Path.Combine(PathToImages, "issues-8.svg");
			var background = (SKColor)0x000000;
			var fill = (SKColor)0xFFE3E6E8;

			var svg = new SKSvg();
			using (var stream = File.OpenRead(path))
			{
				svg.Load(stream);
			}

			var bmp = CreateBitmap(svg, background);

			Assert.Equal(fill, bmp.GetPixel(bmp.Width / 2, bmp.Height / 2));
			Assert.Equal(background, bmp.GetPixel(5, 5));
		}


		[Fact]
		public void SvgRespectsClipPath()
		{
			var path = Path.Combine(PathToImages, "clipping.svg");
			var background = (SKColor)0xffffffff;
			var fill = (SKColor)0xff000000;

			var svg = new SKSvg();
			svg.Load(path);

			var bmp = new SKBitmap((int)svg.CanvasSize.Width, (int)svg.CanvasSize.Height);
			var canvas = new SKCanvas(bmp);
			canvas.Clear(background);

			canvas.DrawPicture(svg.Picture);
			canvas.Flush();

			for (int x = 1; x < 20; x++)
			{
				for (int y = 1; y < 20; y++)
				{
					Assert.Equal(fill, bmp.GetPixel(x, y));
					Assert.Equal(background, bmp.GetPixel(x + 20, y + 20));
				}
			}
		}

		[Fact]
		public void SvgCanReadFileWithDTD()
		{
			var path = Path.Combine(PathToImages, "dtd.svg");
			var bmp = LoadSvgBitmap(path, SKColors.Red);

			Assert.Equal(SKColors.Black, bmp.GetPixel(50, 50));
		}

		[Fact]
<<<<<<< HEAD
		public void SvgFillsAndStrokeHaveProperInheritance()
		{
			var path = Path.Combine(PathToImages, "issues-42.svg");
			var bmp = LoadSvgBitmap(path, SKColors.Red);

			Assert.Equal(SKColors.Black, bmp.GetPixel(47, 98));
			Assert.Equal(SKColors.Black, bmp.GetPixel(149, 145));
			Assert.Equal(SKColors.White, bmp.GetPixel(166, 246));
=======
		public void SvgReadGradientTransform()
		{
			var path = Path.Combine(PathToImages, "gradient.svg");
			var bmp = LoadSvgBitmap(path, SKColors.Green);

			// Radial Gradient
			Assert.Equal(new SKColor(0xfff18886), bmp.GetPixel(33, 33));
			Assert.Equal(new SKColor(0xffeb4f53), bmp.GetPixel(20, 33));
			Assert.Equal(new SKColor(0xffeb4c51), bmp.GetPixel(46, 33));

			// Linear Gradient
			Assert.Equal(new SKColor(0xfff30600), bmp.GetPixel(33, 180));
			Assert.Equal(new SKColor(0xffff0000), bmp.GetPixel(20, 180));
			Assert.Equal(new SKColor(0xffc21f00), bmp.GetPixel(46, 180));
>>>>>>> d2dda6e5
		}

		private static SKBitmap LoadSvgBitmap(string svgPath, SKColor? background = null)
		{
			// open the SVG
			var svg = new SKSvg();
			svg.Load(svgPath);

			return CreateBitmap(svg, background);
		}

		private static SKBitmap CreateSvgBitmap(string svgData, SKColor? background = null)
		{
			// open the SVG
			var svg = new SKSvg();
			using (var stream = new MemoryStream())
			using (var writer = new StreamWriter(stream))
			{
				writer.Write(svgData);
				writer.Flush();
				stream.Position = 0;

				svg.Load(stream);
			}

			return CreateBitmap(svg, background);
		}

		private static SKBitmap CreateBitmap(SKSvg svg, SKColor? background = null)
		{
			// create and draw the bitmap
			var bmp = new SKBitmap((int)svg.CanvasSize.Width, (int)svg.CanvasSize.Height);
			using (var canvas = new SKCanvas(bmp))
			{
				canvas.Clear(background ?? SKColors.Transparent);
				canvas.DrawPicture(svg.Picture);
				canvas.Flush();
			}

			return bmp;
		}

		private static void SaveBitmap(SKBitmap bitmap, string path = "output.png")
		{
			using (var file = File.OpenWrite(Path.Combine(PathToImages, path)))
			using (var stream = new SKManagedWStream(file))
			{
				bitmap.Encode(stream, SKEncodedImageFormat.Png, 100);
			}
		}
	}
}<|MERGE_RESOLUTION|>--- conflicted
+++ resolved
@@ -1,4 +1,4 @@
-﻿using System;
+using System;
 using System.IO;
 using System.Xml.Linq;
 using Xunit;
@@ -325,16 +325,6 @@
 		}
 
 		[Fact]
-<<<<<<< HEAD
-		public void SvgFillsAndStrokeHaveProperInheritance()
-		{
-			var path = Path.Combine(PathToImages, "issues-42.svg");
-			var bmp = LoadSvgBitmap(path, SKColors.Red);
-
-			Assert.Equal(SKColors.Black, bmp.GetPixel(47, 98));
-			Assert.Equal(SKColors.Black, bmp.GetPixel(149, 145));
-			Assert.Equal(SKColors.White, bmp.GetPixel(166, 246));
-=======
 		public void SvgReadGradientTransform()
 		{
 			var path = Path.Combine(PathToImages, "gradient.svg");
@@ -349,7 +339,17 @@
 			Assert.Equal(new SKColor(0xfff30600), bmp.GetPixel(33, 180));
 			Assert.Equal(new SKColor(0xffff0000), bmp.GetPixel(20, 180));
 			Assert.Equal(new SKColor(0xffc21f00), bmp.GetPixel(46, 180));
->>>>>>> d2dda6e5
+		}
+
+		[Fact]
+		public void SvgFillsAndStrokeHaveProperInheritance()
+		{
+			var path = Path.Combine(PathToImages, "issues-42.svg");
+			var bmp = LoadSvgBitmap(path, SKColors.Red);
+
+			Assert.Equal(SKColors.Black, bmp.GetPixel(47, 98));
+			Assert.Equal(SKColors.Black, bmp.GetPixel(149, 145));
+			Assert.Equal(SKColors.White, bmp.GetPixel(166, 246));
 		}
 
 		private static SKBitmap LoadSvgBitmap(string svgPath, SKColor? background = null)
